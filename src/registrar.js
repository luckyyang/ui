import {
  getENS,
  getNamehash,
  getResolverContract,
  getDnsRegistrarContract
} from './ens'
import {
  getWeb3Read,
  getAccount,
  getBlock,
  getProvider,
  getSigner,
  getNetworkId
} from './web3'

import {
  getAddress
} from './registry'

import { Contract } from 'ethers'
import { abi as legacyAuctionRegistrarContract } from '@ensdomains/ens/build/contracts/HashRegistrar'
import { abi as deedContract } from '@ensdomains/ens/build/contracts/Deed'
import { abi as permanentRegistrarContract } from '@ensdomains/ethregistrar/build/contracts/BaseRegistrarImplementation'
import { abi as permanentRegistrarControllerContract } from '@ensdomains/ethregistrar/build/contracts/ETHRegistrarController'
import { interfaces } from './constants/interfaces'
import { isEncodedLabelhash, labelhash } from './utils/labelhash'
import DNSRegistrarJS from '@ensdomains/dnsregistrar'
import { getAddress } from './registry'
const {
  legacyRegistrar: legacyRegistrarInterfaceId,
  permanentRegistrar: permanentRegistrarInterfaceId
} = interfaces

let ethRegistrar
let dnsRegistrar
let permanentRegistrar
let permanentRegistrarController
let migrationLockPeriod
let gracePeriod

const getEthResolver = async () => {
  const ENS = await getENS()
  const resolverAddr = await ENS.resolver(getNamehash('eth'))
  return getResolverContract(resolverAddr)
}

const getDeed = async address => {
  const provider = await getProvider()
  return new Contract(address, deedContract, provider)
}

export const getLegacyAuctionRegistrar = async () => {
  if (ethRegistrar) {
    return {
      ethRegistrar
    }
  }
  try {
    const Resolver = await getEthResolver()
    const provider = await getProvider()
    let legacyAuctionRegistrarAddress = await Resolver.interfaceImplementer(
      getNamehash('eth'),
      legacyRegistrarInterfaceId
    )

    ethRegistrar = new Contract(
      legacyAuctionRegistrarAddress,
      legacyAuctionRegistrarContract,
      provider
    )

    return {
      ethRegistrar
    }
  } catch (e) {}
}

export const getPermanentRegistrar = async () => {
  if (permanentRegistrar) {
    return {
      permanentRegistrar
    }
  }

  try {
    const ENS = await getENS()
    const provider = await getProvider()
    const ethAddr = await ENS.owner(getNamehash('eth'))
    permanentRegistrar = new Contract(
      ethAddr,
      permanentRegistrarContract,
      provider
    )
    return {
      permanentRegistrar
    }
  } catch (e) {}
}

export const getPermanentRegistrarController = async () => {
  if (permanentRegistrarController) {
    return {
      permanentRegistrarController
    }
  }

  try {
    const Resolver = await getEthResolver()
    const provider = await getProvider()
    let controllerAddress = await Resolver.interfaceImplementer(
      getNamehash('eth'),
      permanentRegistrarInterfaceId
    )
    permanentRegistrarController = new Contract(
      controllerAddress,
      permanentRegistrarControllerContract,
      provider
    )
    return {
      permanentRegistrarController
    }
  } catch (e) {
    console.log('error getting permanent registrar controller', e)
  }
}

const getLegacyEntry = async (Registrar, name) => {
  let obj
  try {
    const { ethRegistrar: Registrar } = await getLegacyAuctionRegistrar()
    let deedOwner = '0x0'
    const entry = await Registrar.entries(labelhash(name))
    if (parseInt(entry[1], 16) !== 0) {
      const deed = await getDeed(entry[1])
      deedOwner = await deed.owner()
    }
    obj = {
      deedOwner, // TODO: Display "Release" button if deedOwner is not 0x0
      state: parseInt(entry[0]),
      registrationDate: parseInt(entry[2]) * 1000,
      revealDate: (parseInt(entry[2]) - 24 * 2 * 60 * 60) * 1000,
      value: parseInt(entry[3]),
      highestBid: parseInt(entry[4])
    }
  } catch (e) {
    obj = {
      deedOwner: '0x0',
      state: 0,
      registrationDate: 0,
      revealDate: 0,
      value: 0,
      highestBid: 0,
      expiryTime: 0,
      error: e.message
    }
  }
  return obj
}

// Caching because they are constant

async function getGracePeriod(Registrar) {
  if (!gracePeriod) {
    return Registrar.GRACE_PERIOD()
  }
  return gracePeriod
}

async function getOwnerOf(Registrar, labelHash) {
  try {
    return Registrar.ownerOf(labelHash)
  } catch {
    return '0x0'
  }
}

const getPermanentEntry = async (Registrar, RegistrarController, label) => {
  let getAvailable
  let obj = {
    available: null,
    nameExpires: null
  }
  try {
    const labelHash = labelhash(label)

    // Returns true if name is available
    if (isEncodedLabelhash(label)) {
      getAvailable = Registrar.available(labelHash)
    } else {
      getAvailable = RegistrarController.available(label)
    }

    const [available, nameExpires, gracePeriod] = await Promise.all([
      getAvailable,
      Registrar.nameExpires(labelHash),
      getGracePeriod(Registrar)
    ])

    obj = {
      ...obj,
      available,
      gracePeriod,
      nameExpires: nameExpires > 0 ? new Date(nameExpires * 1000) : null
    }
    // Returns registrar address if owned by new registrar.
    // Keep it as a separate call as this will throw exception for non existing domains
    obj.ownerOf = await Registrar.ownerOf(labelHash)
  } catch (e) {
    console.log('Error getting permanent registrar entry', e)
    return false
  } finally {
    return obj
  }
}

const isDNSRegistrar = async name => {
  // Keep it until new registrar contract with supportsInterface function is deployed into mainnet
  return name === 'xyz'
  // const { registrar } = await getDnsRegistrarContract(name)
  // let isDNSSECSupported = false
  // try {
  //   isDNSSECSupported = await registrar
  //     .supportsInterface(dnsRegistrarInterfaceId)
  // } catch (e) {
  //   console.log({e})
  // }
  // return isDNSSECSupported
}

const getDNSEntry = async (name, parentOwner, owner) => {
  // Do not cache as it needs to be refetched on "Refresh"
  dnsRegistrar = {}
  const web3 = await getWeb3Read()
  const provider = web3._web3Provider
  const registrarjs = new DNSRegistrarJS(provider, parentOwner)
  try {
    const claim = await registrarjs.claim(name)
    const result = claim.getResult()
    dnsRegistrar.claim = claim
    dnsRegistrar.result = result
    if (result.found) {
      const proofs = result.proofs
      dnsRegistrar.dnsOwner = claim.getOwner()
      if (!dnsRegistrar.dnsOwner) {
        // DNS Record is invalid
        dnsRegistrar.state = 4
      } else {
        // Valid reacord is found
        if (
          !owner ||
          dnsRegistrar.dnsOwner.toLowerCase() === owner.toLowerCase()
        ) {
          dnsRegistrar.state = 5
          // Out of sync
        } else {
          dnsRegistrar.state = 6
        }
      }
    } else {
      if (result.nsec) {
        if (result.results.length === 4) {
          // DNS entry does not exist
          dnsRegistrar.state = 1
        } else if (result.results.length === 6) {
          // DNS entry exists but _ens subdomain does not exist
          dnsRegistrar.state = 3
        } else {
          throw `DNSSEC results cannot be ${result.results.length}`
        }
      } else {
        // DNSSEC is not enabled
        dnsRegistrar.state = 2
      }
    }
  } catch (e) {
    console.log('Problem fetching data from DNS', e)
    // Problem fetching data from DNS
    dnsRegistrar.state = 0
  }
  return dnsRegistrar
}

const getEntry = async name => {
  const [
    { ethRegistrar: AuctionRegistrar },
    { permanentRegistrar: Registrar },
    { permanentRegistrarController: RegistrarController }
  ] = await Promise.all([
    getLegacyAuctionRegistrar(),
    getPermanentRegistrar(),
    getPermanentRegistrarController()
  ])
  let [block, legacyEntry, permEntry] = await Promise.all([
    getBlock(),
    getLegacyEntry(AuctionRegistrar, name),
    getPermanentEntry(Registrar, RegistrarController, name)
  ])

  let ret = {
    currentBlockDate: new Date(block.timestamp * 1000),
    registrant: 0,
    transferEndDate: null,
    isNewRegistrar: false,
    gracePeriodEndDate: null
  }

  if (permEntry) {
    ret.available = permEntry.available
    if (permEntry.nameExpires) {
      ret.expiryTime = permEntry.nameExpires
    }
    if (permEntry.ownerOf) {
      ret.registrant = permEntry.ownerOf
      ret.isNewRegistrar = true
    } else if (permEntry.nameExpires) {
      const currentTime = new Date(ret.currentBlockDate)
      const gracePeriodEndDate = new Date(
        currentTime.getTime() + permEntry.gracePeriod * 1000
      )
      // It is within grace period
      if (permEntry.nameExpires < currentTime < gracePeriodEndDate) {
        ret.isNewRegistrar = true
        ret.gracePeriodEndDate = gracePeriodEndDate
      }
    }
  }

  return {
    ...legacyEntry,
    ...ret
  }
}

const transferOwner = async (name, to, overrides = {}) => {
  try {
    const nameArray = name.split('.')
    const labelHash = labelhash(nameArray[0])
    const account = await getAccount()
    const { permanentRegistrar } = await getPermanentRegistrar()
    const signer = await getSigner()
    const Registrar = permanentRegistrar.connect(signer)
    const networkId = await getNetworkId()
    if (parseInt(networkId) > 1000) {
      /* if private network */
      const gas = await Registrar.estimate.safeTransferFrom(
        account,
        to,
        labelHash
      )

      overrides = {
        ...overrides,
        gasLimit: gas.toNumber() * 2
      }
    }
    return Registrar.safeTransferFrom(account, to, labelHash, overrides)
  } catch (e) {
    console.log('Error calling transferOwner', e)
  }
}

const reclaim = async (name, address, overrides = {}) => {
  try {
    const nameArray = name.split('.')
    const labelHash = labelhash(nameArray[0])
    const { permanentRegistrar } = await getPermanentRegistrar()
    const signer = await getSigner()
    const Registrar = permanentRegistrar.connect(signer)
    const networkId = await getNetworkId()
    if (parseInt(networkId) > 1000) {
      /* if private network */
      const gas = await Registrar.estimate.reclaim(labelHash, address)

      overrides = {
        ...overrides,
        gasLimit: gas.toNumber() * 2
      }
    }

    return Registrar.reclaim(labelHash, address, {
      ...overrides
    })
  } catch (e) {
    console.log('Error calling reclaim', e)
  }
}

const getRentPrice = async (name, duration) => {
  const {
    permanentRegistrarController
  } = await getPermanentRegistrarController()
  return permanentRegistrarController.rentPrice(name, duration)
}

const getMinimumCommitmentAge = async () => {
  const {
    permanentRegistrarController
  } = await getPermanentRegistrarController()
  return permanentRegistrarController.minCommitmentAge()
}

const makeCommitment = async (name, owner, secret = '') => {
  const {
    permanentRegistrarController: permanentRegistrarControllerWithoutSigner
  } = await getPermanentRegistrarController()
  const signer = await getSigner()
  const permanentRegistrarController = permanentRegistrarControllerWithoutSigner.connect(
    signer
  )
  const account = await getAccount()
<<<<<<< HEAD
  const ENS = await getENS()
  const resolverAddr = await getAddress('resolver.eth')

=======
  const resolverAddr = await getAddress('resolver.eth')
>>>>>>> d5be8d9c
  if (parseInt(resolverAddr, 16) === 0) {
    return permanentRegistrarController.makeCommitment(name, owner, secret)
  } else {
    return permanentRegistrarController.makeCommitmentWithConfig(
      name,
      owner,
      secret,
      resolverAddr,
      account
    )
  }
}

const commit = async (label, secret = '') => {
  const {
    permanentRegistrarController: permanentRegistrarControllerWithoutSigner
  } = await getPermanentRegistrarController()
  const signer = await getSigner()
  const permanentRegistrarController = permanentRegistrarControllerWithoutSigner.connect(
    signer
  )
  const account = await getAccount()
  const commitment = await makeCommitment(label, account, secret)

  return permanentRegistrarController.commit(commitment)
}

const register = async (label, duration, secret) => {
  const {
    permanentRegistrarController: permanentRegistrarControllerWithoutSigner
  } = await getPermanentRegistrarController()
  const signer = await getSigner()
  const permanentRegistrarController = permanentRegistrarControllerWithoutSigner.connect(
    signer
  )
  const account = await getAccount()
  const price = await getRentPrice(label, duration)
<<<<<<< HEAD
  const ENS = await getENS()
=======
>>>>>>> d5be8d9c
  const resolverAddr = await getAddress('resolver.eth')
  if (parseInt(resolverAddr, 16) === 0) {
    return permanentRegistrarController.register(
      label,
      account,
      duration,
      secret,
      { value: price }
    )
  } else {
    return permanentRegistrarController.registerWithConfig(
      label,
      account,
      duration,
      secret,
      resolverAddr,
      account,
      { value: price }
    )
  }
}

const renew = async (label, duration) => {
  const {
    permanentRegistrarController: permanentRegistrarControllerWithoutSigner
  } = await getPermanentRegistrarController()
  const signer = await getSigner()
  const permanentRegistrarController = permanentRegistrarControllerWithoutSigner.connect(
    signer
  )
  const price = await getRentPrice(label, duration)

  return permanentRegistrarController.renew(label, duration, { value: price })
}

const releaseDeed = async label => {
  const { ethRegistrar } = await getLegacyAuctionRegistrar()
  const signer = await getSigner()
  const ethRegistrarWithSigner = ethRegistrar.connect(signer)
  const hash = labelhash(label)
  return ethRegistrarWithSigner.releaseDeed(hash)
}

const submitProof = async (name, parentOwner) => {
  const { claim, result } = await getDNSEntry(name, parentOwner)
  const { registrar: registrarWithoutSigner } = await getDnsRegistrarContract(
    parentOwner
  )
  const signer = await getSigner()
  const registrar = registrarWithoutSigner.connect(signer)
  const data = await claim.oracle.getAllProofs(result, {})
  const allProven = await claim.oracle.allProven(result)
  if (allProven) {
    return registrar.claim(claim.encodedName, data[1])
  } else {
    return registrar.proveAndClaim(claim.encodedName, data[0], data[1])
  }
}

export {
  getEntry,
  getDNSEntry,
  isDNSRegistrar,
  transferOwner,
  reclaim,
  getRentPrice,
  getMinimumCommitmentAge,
  makeCommitment,
  commit,
  register,
  renew,
  releaseDeed,
  submitProof
}<|MERGE_RESOLUTION|>--- conflicted
+++ resolved
@@ -408,13 +408,7 @@
     signer
   )
   const account = await getAccount()
-<<<<<<< HEAD
-  const ENS = await getENS()
   const resolverAddr = await getAddress('resolver.eth')
-
-=======
-  const resolverAddr = await getAddress('resolver.eth')
->>>>>>> d5be8d9c
   if (parseInt(resolverAddr, 16) === 0) {
     return permanentRegistrarController.makeCommitment(name, owner, secret)
   } else {
@@ -452,10 +446,6 @@
   )
   const account = await getAccount()
   const price = await getRentPrice(label, duration)
-<<<<<<< HEAD
-  const ENS = await getENS()
-=======
->>>>>>> d5be8d9c
   const resolverAddr = await getAddress('resolver.eth')
   if (parseInt(resolverAddr, 16) === 0) {
     return permanentRegistrarController.register(
